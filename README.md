# ![bpytop](Imgs/logo.png)

![Linux](https://img.shields.io/badge/-Linux-grey?logo=linux)
![OSX](https://img.shields.io/badge/-OSX-black?logo=apple)
![FreeBSD](https://img.shields.io/badge/-FreeBSD-red?logo=freebsd)
![Usage](https://img.shields.io/badge/Usage-System%20resource%20monitor-yellow)
![Python](https://img.shields.io/badge/Python-v3.6%5E-green?logo=python)
![bpytop_version](https://img.shields.io/github/v/tag/aristocratos/bpytop?label=version)
[![pypi_version](https://img.shields.io/pypi/v/bpytop?label=pypi)](https://pypi.org/project/bpytop)
[![Donate](https://img.shields.io/badge/-Donate-yellow?logo=paypal)](https://paypal.me/aristocratos)
[![Sponsor](https://img.shields.io/badge/-Sponsor-red?logo=github)](https://github.com/sponsors/aristocratos)
[![Coffee](https://img.shields.io/badge/-Buy%20me%20a%20Coffee-grey?logo=Ko-fi)](https://ko-fi.com/aristocratos)

## Index

* [Documents](#documents)
* [Description](#description)
* [Features](#features)
* [Themes](#themes)
* [Support and funding](#support-and-funding)
* [Prerequisites](#prerequisites)
* [Dependencies](#dependencies)
* [Screenshots](#screenshots)
* [Installation](#installation)
* [Configurability](#configurability)
* [TODO](#todo)
* [License](#license)

## Documents

#### [CHANGELOG.md](CHANGELOG.md)

#### [CONTRIBUTING.md](CONTRIBUTING.md)

#### [CODE_OF_CONDUCT.md](CODE_OF_CONDUCT.md)

## Description

Resource monitor that shows usage and stats for processor, memory, disks, network and processes.

Python port of [bashtop](https://github.com/aristocratos/bashtop).

## Features

* Easy to use, with a game inspired menu system.
* Full mouse support, all buttons with a highlighted key is clickable and mouse scroll works in process list and menu boxes.
* Fast and responsive UI with UP, DOWN keys process selection.
* Function for showing detailed stats for selected process.
* Ability to filter processes, multiple filters can be entered.
* Easy switching between sorting options.
* Send SIGTERM, SIGKILL, SIGINT to selected process.
* UI menu for changing all config file options.
* Auto scaling graph for network usage.
* Shows message in menu if new version is available
* Shows current read and write speeds for disks

## Themes

Bpytop uses the same theme files as bashtop so any theme made for bashtop will work.

See [themes](themes) folder for available themes.

The `make install` command places the default themes in `/usr/local/share/bpytop/themes`.
User created themes should be placed in `$HOME/.config/bpytop/themes`.

Let me know if you want to contribute with new themes.

## Support and funding

You can sponsor this project through github, see [my sponsors page](https://github.com/sponsors/aristocratos) for options.

Or donate through [paypal](https://paypal.me/aristocratos) or [ko-fi](https://ko-fi.com/aristocratos).

Any support is greatly appreciated!

## Prerequisites

#### Mac Os X

Will not display correctly in the standard terminal!
Recommended alternative [iTerm2](https://www.iterm2.com/)

Will also need to be run as superuser to display stats for processes not owned by user.

#### Linux, Mac Os X and FreeBSD

For correct display, a terminal with support for:

* 24-bit truecolor ([See list of terminals with truecolor support](https://gist.github.com/XVilka/8346728))
* Wide characters (Are sometimes problematic in web-based terminals)

Also needs a UTF8 locale and a font that covers:

* Unicode Block “Braille Patterns” U+2800 - U+28FF
* Unicode Block “Geometric Shapes” U+25A0 - U+25FF
* Unicode Block "Box Drawing" and "Block Elements" U+2500 - U+259F

#### Notice

Dropbear seems to not be able to set correct locale. So if accessing bpytop over ssh, OpenSSH is recommended.

## Dependencies

**[Python3](https://www.python.org/downloads/)** (v3.6 or later)

**[psutil module](https://github.com/giampaolo/psutil)** (v5.7.0 or later)

## Optionals for additional stats

(Optional OSX) **[osx-cpu-temp](https://github.com/lavoiesl/osx-cpu-temp)** Needed to show CPU temperatures.

## Screenshots

Main UI showing details for a selected process.
![Screenshot 1](Imgs/main.png)

Main UI in mini mode.
![Screenshot 2](Imgs/mini.png)

Main menu.
![Screenshot 3](Imgs/menu.png)

Options menu.
![Screenshot 4](Imgs/options.png)

## Installation

### PyPi (will always have latest version)

> Install python3 and pip
``` bash
python3 -m pip install bpytop
```

## Arch Linux

Available in the AUR as `bpytop.git`

https://aur.archlinux.org/packages/bpytop/

### Snap package

>Install the package
``` bash
sudo snap install bpytop
```

>Give permissions
``` bash
sudo snap connect bpytop:mount-observe
sudo snap connect bpytop:network-control
sudo snap connect bpytop:hardware-observe
sudo snap connect bpytop:system-observe
sudo snap connect bpytop:process-control
sudo snap connect bpytop:physical-memory-observe
```

## Manual installation

#### Dependencies installation Linux

>Install python3 and git with a package manager of you choice

>Install psutil python module (sudo might be required)

``` bash
python3 -m pip install psutil
```

#### Dependencies installation OSX

>Install homebrew if not already installed

``` bash
/bin/bash -c "$(curl -fsSL https://raw.githubusercontent.com/Homebrew/install/master/install.sh)"
```

>Install python3 if not already installed

``` bash
brew install python3 git
```

>Install psutil python module

``` bash
python3 -m pip install psutil
```

>Install optional dependency osx-cpu-temp

``` bash
brew install osx-cpu-temp
```

#### Dependencies installation FreeBSD

>Install with pkg and pip

``` bash
sudo pkg install git python3 py37-psutil
```

#### Manual installation Linux, OSX and FreeBSD

>Clone and install

``` bash
git clone https://github.com/aristocratos/bpytop.git
cd bpytop
sudo make install
```

>to uninstall it

``` bash
sudo make uninstall
```

<<<<<<< HEAD
#### FreeBSD package

Available in [FreeBSD ports](https://www.freshports.org/sysutils/bpytop/)

Install pre-built pacakge

``` bash
sudo pkg install bpytop
=======
#### Fedora/CentOS 8

[Available](https://src.fedoraproject.org/rpms/bpytop) in the Fedora and [EPEL-8 repository](https://fedoraproject.org/wiki/EPEL).

>Installation

``` bash
sudo dnf install bpytop
>>>>>>> 76e0d70e
```

## Configurability

All options changeable from within UI.
Config files stored in "$HOME/.config/bpytop" folder

#### bpytop.cfg: (auto generated if not found)

"/etc/bpytop.conf" will be used as default seed for config file creation if it exists.

```bash
#? Config file for bpytop v. 1.0.0

#* Color theme, looks for a .theme file in "/usr/[local/]share/bpytop/themes" and "~/.config/bpytop/themes", "Default" for builtin default theme.
#* Prefix name by a plus sign (+) for a theme located in user themes folder, i.e. color_theme="+monokai"
color_theme="Default"

#* Update time in milliseconds, increases automatically if set below internal loops processing time, recommended 2000 ms or above for better sample times for graphs.
update_ms=2000

#* Processes sorting, "pid" "program" "arguments" "threads" "user" "memory" "cpu lazy" "cpu responsive",
#* "cpu lazy" updates top process over time, "cpu responsive" updates top process directly.
proc_sorting="cpu lazy"

#* Reverse sorting order, True or False.
proc_reversed=False

#* Show processes as a tree
proc_tree=False

#* Use the cpu graph colors in the process list.
proc_colors=True

#* Use a darkening gradient in the process list.
proc_gradient=True

#* If process cpu usage should be of the core it's running on or usage of the total available cpu power.
proc_per_core=False

#* Check cpu temperature, needs "vcgencmd" on Raspberry Pi and "osx-cpu-temp" on MacOS X.
check_temp=True

#* Draw a clock at top of screen, formatting according to strftime, empty string to disable.
draw_clock="%X"

#* Update main ui in background when menus are showing, set this to false if the menus is flickering too much for comfort.
background_update=True

#* Custom cpu model name, empty string to disable.
custom_cpu_name=""

#* Optional filter for shown disks, should be last folder in path of a mountpoint, "root" replaces "/", separate multiple values with comma.
#* Begin line with "exclude=" to change to exclude filter, oterwise defaults to "most include" filter. Example: disks_filter="exclude=boot, home"
disks_filter=""

#* Show graphs instead of meters for memory values.
mem_graphs=True

#* If swap memory should be shown in memory box.
show_swap=False

#* Show swap as a disk, ignores show_swap value above, inserts itself after first disk.
swap_disk=True

#* If mem box should be split to also show disks info.
show_disks=True

#* Show init screen at startup, the init screen is purely cosmetical
show_init=True

#* Enable check for new version from github.com/aristocratos/bpytop at start.
update_check=True

#* Enable start in mini mode, can be toggled with shift+m at any time.
mini_mode=False

#* Set loglevel for "~/.config/bpytop/error.log" levels are: "ERROR" "WARNING" "INFO" "DEBUG".
#* The level set includes all lower levels, i.e. "DEBUG" will show all logging info.
log_level=WARNING

```

#### Command line options: (not yet implemented)

``` text
USAGE: bpytop [argument]

Arguments:
    -m, --mini            Start in minimal mode without memory and net boxes
    -v, --version         Show version info and exit
    -h, --help            Show this help message and exit
    --debug               Start with loglevel set to DEBUG overriding value set in config
```

## TODO

- [ ] See TODOs from [Bashtop](https://github.com/aristocratos/bashtop#todo).

## LICENSE

[Apache License 2.0](LICENSE)<|MERGE_RESOLUTION|>--- conflicted
+++ resolved
@@ -132,11 +132,31 @@
 python3 -m pip install bpytop
 ```
 
-## Arch Linux
+### Arch Linux
 
 Available in the AUR as `bpytop.git`
 
 https://aur.archlinux.org/packages/bpytop/
+
+### FreeBSD package
+
+Available in [FreeBSD ports](https://www.freshports.org/sysutils/bpytop/)
+
+>Install pre-built package
+
+``` bash
+sudo pkg install bpytop
+```
+
+### Fedora/CentOS 8 package
+
+[Available](https://src.fedoraproject.org/rpms/bpytop) in the Fedora and [EPEL-8 repository](https://fedoraproject.org/wiki/EPEL).
+
+>Installation
+
+``` bash
+sudo dnf install bpytop
+```
 
 ### Snap package
 
@@ -217,27 +237,6 @@
 sudo make uninstall
 ```
 
-<<<<<<< HEAD
-#### FreeBSD package
-
-Available in [FreeBSD ports](https://www.freshports.org/sysutils/bpytop/)
-
-Install pre-built pacakge
-
-``` bash
-sudo pkg install bpytop
-=======
-#### Fedora/CentOS 8
-
-[Available](https://src.fedoraproject.org/rpms/bpytop) in the Fedora and [EPEL-8 repository](https://fedoraproject.org/wiki/EPEL).
-
->Installation
-
-``` bash
-sudo dnf install bpytop
->>>>>>> 76e0d70e
-```
-
 ## Configurability
 
 All options changeable from within UI.
